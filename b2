--- conflicted
+++ resolved
@@ -294,13 +294,10 @@
 class Bucket(object):
 
     __metaclass__ = ABCMeta
-<<<<<<< HEAD
     DEFAULT_CONTENT_TYPE = 'b2/x-auto'
     MAX_UPLOAD_ATTEMPTS = 5
     MAX_UPLOADED_FILE_SIZE = 5 * 1000 * 1000 * 1000
-=======
-
->>>>>>> a5122205
+
     def __init__(self, api, id_, name=None, type_=None):
         self.api = api
         self.id_ = id_
@@ -1142,95 +1139,8 @@
     file_infos[parts[0]] = parts[1]
 
 
-<<<<<<< HEAD
-def download_file_from_url(url, request_body, encoded_headers, local_file_name, progress_bar=False):
-=======
-def upload_file(args):
-
-    content_type = 'b2/x-auto'
-    file_infos = {}
-    sha1_sum = None
-    quiet = False
-
-    while 0 < len(args) and args[0][0] == '-':
-        option = args[0]
-        if option == '--sha1':
-            if len(args) < 2:
-                usage_and_exit()
-            sha1_sum = args[1]
-            args = args[2:]
-        elif option == '--contentType':
-            if len(args) < 2:
-                usage_and_exit()
-            content_type = args[1]
-            args = args[2:]
-        elif option == '--info':
-            if len(args) < 2:
-                usage_and_exit()
-            parse_file_info(args[1], file_infos)
-            args = args[2:]
-        elif option == '--quiet':
-            quiet = True
-            args = args[1:]
-        else:
-            usage_and_exit()
-
-    if len(args) != 3:
-        usage_and_exit()
-    bucket_name = args[0]
-    local_file = args[1]
-    b2_file = args[2]
-
-    console_tool = ConsoleTool()
-    info = console_tool.info
-    api = console_tool.api
-    bucket = api.get_bucket_by_name(bucket_name)
-
-    # Double check that the file is not too big.
-    if 5 * 1000 * 1000 * 1000 < os.path.getsize(local_file):
-        print 'ERROR: File is bigger that 5GB:', local_file
-        sys.exit(1)
-
-    # Compute the SHA1 of the file being uploaded, if it wasn't provided on the command line.
-    if sha1_sum is None:
-        sha1_sum = hex_sha1_of_file(local_file)
-
-    # Try 5 times to upload the file.  If one fails, get a different
-    # upload URL for the next try.
-    for i in xrange(5):
-        bucket_upload_data = ensure_upload_data(bucket.id_, info, quiet)
-        url = bucket_upload_data[StoredAccountInfo.BUCKET_UPLOAD_URL]
-
-        headers = {
-            'Authorization': bucket_upload_data[StoredAccountInfo.BUCKET_UPLOAD_AUTH_TOKEN],
-            'X-Bz-File-Name': b2_url_encode(b2_file),
-            'Content-Type': content_type,
-            'X-Bz-Content-Sha1': sha1_sum
-            }
-        for (k, v) in file_infos.iteritems():
-            headers['X-Bz-Info-' + k] = b2_url_encode(v)
-
-        try:
-            response = post_file(url, headers, local_file, exit_on_error=False, progress_bar=(not quiet))
-            print json.dumps(response, indent=4, sort_keys=True)
-            if (not quiet) and ('fileId' in response):
-                print "URL by file name: " + info.get_download_url() + "/file/" + bucket_name + "/" + b2_file
-                print "URL by fileId: " + info.get_download_url() + "/b2api/v1/b2_download_file_by_id?fileId=" + response['fileId']
-            return
-        except urllib2.HTTPError as e:
-            if 500 <= e.code and e.code < 600:
-                info.clear_bucket_upload_data(bucket.id_)
-            else:
-                report_http_error_and_exit(e, url, None, headers)
-
-    print 'FAILED to upload after 5 tries'
-    sys.exit(1)
-
-
 def download_file_from_url(url, request_body, encoded_headers, local_file_name,
                            print_progress=False, set_last_modified=False):
-
->>>>>>> a5122205
     with OpenUrl(url, request_body, encoded_headers) as response:
         info = response.info()
         file_size = int(info['content-length'])
