--- conflicted
+++ resolved
@@ -1299,7 +1299,37 @@
             bucketType=bucket_type
         )
 
-<<<<<<< HEAD
+    def upload_file(
+        self, upload_url, upload_auth_token, file_name, content_length, content_type, content_sha1,
+        file_infos, data_stream
+    ):
+        """
+        Uploads one small file to B2.
+
+        :param upload_url: The upload_url from b2_authorize_account
+        :param upload_auth_token: The auth token from b2_authorize_account
+        :param file_name: The name of the B2 file
+        :param content_length: Number of bytes in the file.
+        :param content_type: MIME type.
+        :param content_sha1: Hex SHA1 of the contents of the file
+        :param file_infos: Extra file info to upload
+        :param data_stream: A file like object from which the contents of the file can be read.
+        :return:
+        """
+        headers = {
+            'Authorization': upload_auth_token,
+            'Content-Length': str(content_length),
+            'X-Bz-File-Name': b2_url_encode(file_name),
+            'Content-Type': content_type,
+            'X-Bz-Content-Sha1': content_sha1
+        }
+        for k, v in six.iteritems(file_infos):
+            headers['X-Bz-Info-' + k] = b2_url_encode(v)
+
+        with OpenUrl(upload_url, data_stream, headers) as response_file:
+            json_text = read_str_from_http_response(response_file)
+            return json.loads(json_text)
+
 
 class B2Session(object):
     """
@@ -1333,38 +1363,7 @@
                     raise
 
         return wrapper
-=======
-    def upload_file(
-        self, upload_url, upload_auth_token, file_name, content_length, content_type, content_sha1,
-        file_infos, data_stream
-    ):
-        """
-        Uploads one small file to B2.
-
-        :param upload_url: The upload_url from b2_authorize_account
-        :param upload_auth_token: The auth token from b2_authorize_account
-        :param file_name: The name of the B2 file
-        :param content_length: Number of bytes in the file.
-        :param content_type: MIME type.
-        :param content_sha1: Hex SHA1 of the contents of the file
-        :param file_infos: Extra file info to upload
-        :param data_stream: A file like object from which the contents of the file can be read.
-        :return:
-        """
-        headers = {
-            'Authorization': upload_auth_token,
-            'Content-Length': str(content_length),
-            'X-Bz-File-Name': b2_url_encode(file_name),
-            'Content-Type': content_type,
-            'X-Bz-Content-Sha1': content_sha1
-        }
-        for k, v in six.iteritems(file_infos):
-            headers['X-Bz-Info-' + k] = b2_url_encode(v)
-
-        with OpenUrl(upload_url, data_stream, headers) as response_file:
-            json_text = read_str_from_http_response(response_file)
-            return json.loads(json_text)
->>>>>>> 73a0eb28
+
 
 ## B2Api
 
@@ -1403,27 +1402,41 @@
         """
         # TODO: merge account_info and cache into a single object
 
-<<<<<<< HEAD
-=======
         self.raw_api = raw_api or B2RawApi()
->>>>>>> 73a0eb28
         if account_info is None:
             account_info = StoredAccountInfo()
             if cache is None:
                 cache = AuthInfoCache(account_info)
-        if raw_api is None:
-            raw_api = B2RawApi()
         self.raw_api = B2Session(account_info, raw_api)
         self.account_info = account_info
         if cache is None:
             cache = DummyCache()
         self.cache = cache
 
-    def authorize_account(self, realm_url, account_id, application_key):
-        response = self.raw_api.authorize_account(realm_url, account_id, application_key)
-        self.account_info.set_account_id_and_auth_token(
-            response['accountId'], response['authorizationToken'], response['apiUrl'],
-            response['downloadUrl']
+    def authorize_automatically(self):
+        try:
+            self.authorize(
+                self.account_info.get_realm(),
+                self.account_info.get_account_id(),
+                self.account_info.get_application_key(),
+            )
+        except MissingAccountData:
+            return False
+        return True
+
+    def authorize_account(self, realm, account_id, application_key):
+        # TODO: move this call out to the B2Api class?
+        url = self.REALM_URLS[realm]
+        response = self.raw_api.authorize_account(url, account_id, application_key)
+
+        self.clear()
+        self.account_info.set_auth_data(
+            response['accountId'],
+            response['authorizationToken'],
+            response['apiUrl'],
+            response['downloadUrl'],
+            application_key,
+            realm,
         )
 
     # buckets
@@ -1589,36 +1602,12 @@
         pass
 
     @abstractmethod
-<<<<<<< HEAD
     def set_auth_data(self, account_id, auth_token, api_url, download_url, application_key, realm):
         pass
 
-    def authorize_automatically(self):
-        try:
-            self.authorize(self.get_realm(), self.get_account_id(), self.get_application_key())
-        except MissingAccountData:
-            return False
-        return True
-
-    def authorize(self, realm, account_id, application_key):
-        # TODO: move this call out to the B2Api class?
-        url = self.REALM_URLS[realm]
-        response = B2RawApi().authorize_account(url, account_id, application_key)
-
-        self.clear()
-        self.set_auth_data(
-            response['accountId'],
-            response['authorizationToken'],
-            response['apiUrl'],
-            response['downloadUrl'],
-            application_key,
-            realm,
-        )
-        return url
-=======
+    @abstractmethod
     def set_bucket_upload_data(self, bucket_id, upload_url, upload_auth_token):
         pass
->>>>>>> 73a0eb28
 
 
 class StoredAccountInfo(AbstractAccountInfo):
@@ -2396,11 +2385,7 @@
         else:
             application_key = getpass.getpass('Backblaze application key: ')
 
-<<<<<<< HEAD
-        self.api.account_info.authorize(realm, account_id, application_key)
-=======
-        self.api.authorize_account(url, account_id, application_key)
->>>>>>> 73a0eb28
+        self.api.authorize_account(realm, account_id, application_key)
 
     def clear_account(self, args):
         if len(args) != 0:
